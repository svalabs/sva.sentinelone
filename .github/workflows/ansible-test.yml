--- conflicted
+++ resolved
@@ -11,11 +11,7 @@
 env:
   NAMESPACE: sva
   COLLECTION_NAME: sentinelone
-<<<<<<< HEAD
-  # ANSIBLE_TEST_PREFER_PODMAN: 1
-=======
   #ANSIBLE_TEST_PREFER_PODMAN: 1
->>>>>>> ee9ca9a6
 
 jobs:
   sanity:
